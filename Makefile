SHELL=/bin/bash
export PATH := ./bin:./venv/bin:$(PATH)

ifndef ELASTIC_VERSION
<<<<<<< HEAD
ELASTIC_VERSION=5.3.2
=======
ELASTIC_VERSION := $(shell cat version.txt)
>>>>>>> 4c91c6bf
endif

ifdef STAGING_BUILD_NUM
VERSION_TAG := $(ELASTIC_VERSION)-$(STAGING_BUILD_NUM)
else
VERSION_TAG := $(ELASTIC_VERSION)
endif

ELASTIC_REGISTRY := docker.elastic.co
VERSIONED_IMAGE := $(ELASTIC_REGISTRY)/elasticsearch/elasticsearch:$(VERSION_TAG)

# When invoking docker-compose, use an extra config fragment to map Elasticsearch's
# listening port to the docker host.
DOCKER_COMPOSE := docker-compose -f docker-compose.yml -f docker-compose.hostports.yml

.PHONY: test clean pristine run run-single run-cluster build push

# Default target, build *and* run tests
test: lint build docker-compose.yml
	./bin/testinfra tests
	./bin/testinfra --single-node tests

lint: venv
	flake8 tests

clean:
	@if [ -f "docker-compose.yml" ]; then docker-compose down -v && docker-compose rm -f -v; fi
	rm -f docker-compose.yml build/elasticsearch/Dockerfile

pristine: clean
	docker rmi -f $(VERSIONED_IMAGE)

run: run-single

run-single: build docker-compose.yml
	$(DOCKER_COMPOSE) up elasticsearch1

run-cluster: build docker-compose.yml
	$(DOCKER_COMPOSE) up elasticsearch1 elasticsearch2

# Build docker image: "elasticsearch:$(VERSION_TAG)"
build: clean dockerfile
	docker build -t $(VERSIONED_IMAGE) build/elasticsearch

push: test
	docker push $(VERSIONED_IMAGE)

# The tests are written in Python. Make a virtualenv to handle the dependencies.
venv: requirements.txt
	test -d venv || virtualenv --python=python3.5 venv
	pip install -r requirements.txt
	touch venv

# Generate the Dockerfile from a Jinja2 template.
dockerfile: venv templates/Dockerfile.j2
	jinja2 \
	  -D elastic_version='$(ELASTIC_VERSION)' \
	  -D version_tag='$(VERSION_TAG)' \
	  templates/Dockerfile.j2 > build/elasticsearch/Dockerfile

# Generate the docker-compose.yml from a Jinja2 template.
docker-compose.yml: venv templates/docker-compose.yml.j2
	jinja2 \
	  -D versioned_image='$(VERSIONED_IMAGE)' \
	  templates/docker-compose.yml.j2 > docker-compose.yml<|MERGE_RESOLUTION|>--- conflicted
+++ resolved
@@ -2,11 +2,7 @@
 export PATH := ./bin:./venv/bin:$(PATH)
 
 ifndef ELASTIC_VERSION
-<<<<<<< HEAD
-ELASTIC_VERSION=5.3.2
-=======
 ELASTIC_VERSION := $(shell cat version.txt)
->>>>>>> 4c91c6bf
 endif
 
 ifdef STAGING_BUILD_NUM
